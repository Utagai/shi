--- conflicted
+++ resolved
@@ -16,15 +16,9 @@
 # See more keys and their definitions at https://doc.rust-lang.org/cargo/reference/manifest.html
 
 [dependencies]
-<<<<<<< HEAD
-thiserror = "1.0.24"
+thiserror = "2"
 rustyline = "17.0.1"
 rustyline-derive = "0.11.1"
-=======
-thiserror = "2"
-rustyline = "7.1.0"
-rustyline-derive = "0.4.0"
->>>>>>> 6ee36423
 colored = "2.0.0"
 
 [dev-dependencies]
