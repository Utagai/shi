--- conflicted
+++ resolved
@@ -47,11 +47,7 @@
     ///
     /// # Arguments
     /// `prompt` - The prompt to display to the user.
-<<<<<<< HEAD
     pub fn new(prompt: &'a str) -> Result<Shell<'a, ()>> {
-=======
-    pub fn new(prompt: &'a str) -> Shell<'a, ()> {
->>>>>>> 6ee36423
         let cmds = Rc::new(RefCell::new(CommandSet::new()));
 
         let builtins = Rc::new(Shell::build_builtins());
@@ -89,11 +85,7 @@
     /// # Arguments
     /// `prompt` - The prompt to display to the user.
     /// `state` - The state that the `Shell` should persist across command invocations.
-<<<<<<< HEAD
     pub fn new_with_state(prompt: &'a str, state: S) -> Result<Shell<'a, S>>
-=======
-    pub fn new_with_state(prompt: &'a str, state: S) -> Shell<'a, S>
->>>>>>> 6ee36423
     where
         S: 'a,
     {
@@ -221,17 +213,11 @@
     ///
     /// This relies on the caller to call it repeatedly to keep the shell operational.
     ///
-<<<<<<< HEAD
-    /// Returns
-    ///     - Ok(true) on successful service. Caller should call update again.
-    ///     - Ok(false) on successful service, but request by user to exit the shell.
-=======
     /// Note that this blocks on reading a line from the user.
     ///
     /// Returns
     ///     - Ok(true), update can be called again to continue service
     ///     - Ok(false), service terminated. update should not be called again.
->>>>>>> 6ee36423
     ///     - Err on any unhandled errors that should terminate the shell. This should result in no
     ///       longer calling update by the caller.
     ///
